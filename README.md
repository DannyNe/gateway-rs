--- conflicted
+++ resolved
@@ -98,13 +98,10 @@
 | raspi01        | arm-unknown-linux-gnueabihf    | :white_check_mark: Raspberry Pi 0 or 1 running Raspian / Raspberry Pi OS or another Debian-based Linux distro        |
 | raspi234       | armv7-unknown-linux-gnueabihf  | :white_check_mark: Raspberry Pi 2, 3, or 4 running Raspian / Raspberry Pi OS or another Debian-based Linux distro    |
 | raspi_64       | aarch64-unknown-linux-gnu      | :white_check_mark: Raspberry Pi 3 or 4 running Raspian / Raspberry Pi OS 64 bit or another 64 bit Debian-based Linux distro |
-<<<<<<< HEAD
-| cloudgate      | armv5te-unknown-linux-musleabi | :white_check_mark: CloudGate |
-=======
 | caldigit       | mipsel-unknown-linux-musl      | :white_check_mark: CalDigit Light Hotspot                |
 | tektelic       | armv7-unknown-linux-gnueabihf  | :white_check_mark: [Kona Micro] IoT Gateway              |
 |                |                                | :white_check_mark: [Kona Enterprise] IoT Gateway         |
->>>>>>> afa57088
+| cloudgate      | armv5te-unknown-linux-musleabi | :white_check_mark: CloudGate |
 
 [ramips_24kec]: https://downloads.rakwireless.com/WIFI/RAK634/Hardware%20Specification/RAK634_Module_Specification_V1.0.pdf
 [RAK833]: https://github.com/RAKWireless/RAK2247-RAK833-LoRaGateway-OpenWRT-MT7628
@@ -117,12 +114,9 @@
 [MTCDT]: https://www.multitech.com/brands/multiconnect-conduit
 [resiot]: https://www.resiot.io/en/resiot-gateways/
 [cotx]: https://www.cotxnetworks.com/product/service_one
-<<<<<<< HEAD
-[CloudGate]: https://www.option.com/
-=======
 [Kona Micro]: https://www.tektelic.com/catalog/kona-micro-lorawan-gateway
 [Kona Enterprise]: https://www.tektelic.com/catalog/kona-enterprise-lorawan-gateway
->>>>>>> afa57088
+[CloudGate]: https://www.option.com/
 
 ## Building
 
