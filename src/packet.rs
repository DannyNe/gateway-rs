--- conflicted
+++ resolved
@@ -217,7 +217,6 @@
             Some(window) => window,
             None => return Ok(None),
         };
-<<<<<<< HEAD
 
         self.inner_to_pull_resp(
             rx2.timestamp,
@@ -235,15 +234,11 @@
         datarate: DataRate,
         tx_power: u32,
     ) -> Result<pull_resp::TxPk> {
-        Ok(pull_resp::TxPk {
-            imme: timestamp == 0,
-=======
         Ok(Some(pull_resp::TxPk {
             time: match timestamp {
                 None => Time::immediate(),
                 Some(tmst) => Time::by_tmst(tmst as u32),
             },
->>>>>>> 304261a6
             ipol: true,
             modu: Modulation::LORA,
             codr: CodingRate::_4_5,
@@ -254,18 +249,10 @@
             data: PhyData::new(self.0.payload.clone()),
             powe: tx_power as u64,
             rfch: 0,
-<<<<<<< HEAD
-            tmst: match timestamp {
-                0 => Some(StringOrNum::S("immediate".to_string())),
-                non_zero => Some(StringOrNum::N(non_zero as u32)),
-            },
-            tmms: None,
-=======
->>>>>>> 304261a6
             fdev: None,
             prea: None,
             ncrc: None,
-        })
+        }))
     }
 
     pub fn hash(&self) -> Vec<u8> {
