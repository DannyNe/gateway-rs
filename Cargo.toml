[package]
name = "gateway-rs"
description = "Helium Gateway for LoRa packet forwarders"
version = "1.0.0-alpha.33"
authors = ["Marc Nijdam <marc@helium.com>"]
edition = "2021"
license = "Apache-2.0"

[[bin]]
name = "helium_gateway"
path = "src/main.rs"
doc = false

[workspace]
members = ["lorawan", "beacon"]

[workspace.dependencies]
byteorder = "1"
serde = {version = "1", features = ["rc", "derive"]}
rust_decimal = {version = "1", features = ["serde-with-float"]}
helium-proto = { git = "https://github.com/helium/proto", branch="master", features=["services"]}
rand = "0.8"
base64 = "0"
sha2 = "0"
thiserror = "1.0"
<<<<<<< HEAD
=======
prost = "0"
>>>>>>> 52775e78

[dependencies]
clap = {version = "4", features = ["derive"]}
cfg-if = "1"
semver = "0"
config = {version="0", default-features=false, features=["toml"]}
serde = {workspace = true}
serde_json = "1"
serde_urlencoded = "*"
http-serde = "1"
tokio = { version="1", default-features=false, features=["macros", "signal", "rt", "time", "sync"] }
tokio-stream = {version="0", default-features=false }
futures = "*"
triggered = "0.1"
slog = "2"
slog-async = "2"
slog-term = "2"
slog-syslog = "0"
slog-scope = "4"
slog-stdlog = "4"
thiserror = {workspace = true}
rand = {workspace = true}
<<<<<<< HEAD
rust_decimal = {workspace = true}
prost = "0"
=======
prost = {workspace = true}
>>>>>>> 52775e78
daemonize = "0.4"
tonic = "0"
http = "*"
log = "0"
bytes = "*"
xxhash-rust = { version = "0.8", features = ["xxh64"]}
xorf = "0.7"
sha2 = {workspace = true}
base64 = {workspace = true}
helium-proto = {workspace = true}
signature = "1.3"
async-trait = "0"
angry-purple-tiger = "0"
lorawan = { package = "lorawan", path = "lorawan" }
beacon = { package = "beacon", path = "beacon" }
exponential-backoff = {git = "https://github.com/yoshuawuyts/exponential-backoff", branch = "master"}
semtech-udp = { version = ">=0.10.1", default-features=false, features=["server"] }
helium-crypto = "0.6.2"

[features]
default = [ "ecc608" ]
ecc608 = [ "helium-crypto/ecc608" ]
tpm = ["helium-crypto/tpm"]

[profile.release]
opt-level = "z"
lto = true
codegen-units = 1
panic = "abort"
#debug = true
#strip = "debuginfo"
strip = "symbols"
<|MERGE_RESOLUTION|>--- conflicted
+++ resolved
@@ -23,10 +23,7 @@
 base64 = "0"
 sha2 = "0"
 thiserror = "1.0"
-<<<<<<< HEAD
-=======
 prost = "0"
->>>>>>> 52775e78
 
 [dependencies]
 clap = {version = "4", features = ["derive"]}
@@ -49,12 +46,7 @@
 slog-stdlog = "4"
 thiserror = {workspace = true}
 rand = {workspace = true}
-<<<<<<< HEAD
-rust_decimal = {workspace = true}
-prost = "0"
-=======
 prost = {workspace = true}
->>>>>>> 52775e78
 daemonize = "0.4"
 tonic = "0"
 http = "*"
