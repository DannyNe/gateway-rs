on:
  pull_request:
    branches: [main]
  push:
    branches: [main]
    tags: ["v*"]

name: ci

jobs:
  build:
    name: hygiene
    runs-on: ubuntu-latest
    steps:
      - uses: actions/checkout@v2
      - uses: actions-rs/toolchain@v1
        with:
          toolchain: nightly
          default: true
          override: true
          components: clippy, rustfmt

      - name: Cancel previous runs
        uses: styfle/cancel-workflow-action@0.5.0
        with:
          access_token: ${{ github.token }}

      - name: Check formatting
        run: cargo fmt  -- --check

      - name: Clippy
        uses: actions-rs/clippy-check@v1
        with:
          token: ${{ secrets.GITHUB_TOKEN }}
          args: -- -Dclippy::all

  package:
    name: package
    runs-on: ubuntu-latest
    strategy:
      matrix:
        target:
          - klkgw
          - ramips_24kec
          - smartharvest
          - dragino
          - mtcdt
          - raspi01
          - raspi234
          - resiot
          - x86_64
          - cotx
          - raspi_64
<<<<<<< HEAD
          - cloudgate
=======
          - caldigit
>>>>>>> afa57088
    steps:
      - uses: actions-rs/toolchain@v1
        with:
          toolchain: nightly
          override: true
      - uses: davidB/rust-cargo-make@v1
      - uses: actions/checkout@v2

      - name: install cross
        uses: jaxxstorm/action-install-gh-release@release/v1-alpha
        env:
          ## Allow cross install into PATH
          ACTIONS_ALLOW_UNSECURE_COMMANDS: true
          GITHUB_TOKEN: ${{ secrets.GITHUB_TOKEN }}
        with:
          repo: rust-embedded/cross

      - name: install cargo-deb
        uses: actions-rs/cargo@v1
        with:
          command: install
          args: cargo-deb

      - name: build package
        run: cargo make --profile ${{ matrix.target }} pkg

      - name: name release
        if: startsWith(github.ref, 'refs/tags')
        id: vars
        run: echo ::set-output name=tag::${GITHUB_REF#refs/*/}

      - name: create release
        uses: softprops/action-gh-release@v1
        if: startsWith(github.ref, 'refs/tags')
        env:
          GITHUB_TOKEN: ${{ secrets.GITHUB_TOKEN }}
        with:
          tag_name: ${{ steps.vars.outputs.tag }}
          name: Release ${{ steps.vars.outputs.tag }}
          files: target/pkg/helium-gateway-${{ steps.vars.outputs.tag }}-${{ matrix.target }}.*<|MERGE_RESOLUTION|>--- conflicted
+++ resolved
@@ -51,11 +51,8 @@
           - x86_64
           - cotx
           - raspi_64
-<<<<<<< HEAD
           - cloudgate
-=======
           - caldigit
->>>>>>> afa57088
     steps:
       - uses: actions-rs/toolchain@v1
         with:
