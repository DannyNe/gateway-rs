--- conflicted
+++ resolved
@@ -13,14 +13,9 @@
 use http::Uri;
 use rand::{rngs::OsRng, Rng};
 use slog::{self, info, warn, Logger};
-<<<<<<< HEAD
-use std::{sync::Arc, time::Duration};
-use tokio::time;
-=======
 use std::sync::Arc;
 use tokio::time::{self, Duration, Instant};
 use triggered::Listener;
->>>>>>> 304261a6
 use xxhash_rust::xxh64::xxh64;
 
 /// To prevent a thundering herd of hotspots all beaconing at the same time, we
@@ -98,7 +93,6 @@
         }
     }
 
-<<<<<<< HEAD
     pub async fn run(&mut self, shutdown: &triggered::Listener, logger: &Logger) -> Result {
         let logger = logger.new(slog::o!("module" => "beacon"));
         info!(logger, "starting";  "beacon_interval" => self.interval.as_secs());
@@ -130,15 +124,6 @@
         }
     }
 
-    pub async fn mk_beacon(&mut self) -> Result<beacon::Beacon> {
-        let Some(region_params) = &self.region_params else {
-            return Err(RegionError::no_region_params())
-        };
-
-        let mut entropy_service = EntropyService::new(self.entropy_uri.clone());
-        let remote_entropy = entropy_service.get_entropy().await?;
-        let local_entropy = beacon::Entropy::local()?;
-=======
     pub async fn mk_beacon(&mut self) -> Result<beacon::Beacon> {
         let region_params = self
             .region_params
@@ -147,7 +132,6 @@
         let remote_entropy = self.entropy_service.get_entropy().await?;
         let local_entropy = beacon::Entropy::local()?;
 
->>>>>>> 304261a6
         let beacon = beacon::Beacon::new(remote_entropy, local_entropy, region_params)?;
         Ok(beacon)
     }
@@ -292,8 +276,6 @@
             self.send_beacon(beacon, logger).await
         }
     }
-<<<<<<< HEAD
-=======
 
     /// Construct a beacon time based on the interval and whether this is the
     /// "first time" to beacon. The first beacon time is closed by in time
@@ -350,7 +332,6 @@
             }
         }
     }
->>>>>>> 304261a6
 }
 
 #[test]
