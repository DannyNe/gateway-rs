use thiserror::Error;

pub type Result<T = ()> = std::result::Result<T, Error>;

#[derive(Error, Debug)]
pub enum Error {
    #[error("system time")]
    SystemTime(#[from] std::time::SystemTimeError),
<<<<<<< HEAD
=======
    #[error("protobuf decode")]
    Prost(#[from] prost::DecodeError),
>>>>>>> 52775e78
    #[error("unsupported region {0}")]
    UnsupportedRegion(i32),
    #[error("no applicable region plan")]
    NoRegionParams,
    #[error("no region spreading in region plan")]
    NoRegionSpreading,
    #[error("unsupported region spreading {0}")]
    UnsupportedRegionSpreading(i32),
    #[error("no valid region spreading for packet size {0}")]
    NoRegionSpreadingAvailable(usize),
    #[error("no plausible conducted power")]
    InvalidConductedPower,
    #[error("invalid beacon version")]
    InvalidVersion,
    #[error("no valid datarate found")]
    NoDataRate,
}

impl Error {
    pub fn no_region_params() -> Self {
        Self::NoRegionParams
    }

<<<<<<< HEAD
=======
    pub fn invalid_conducted_power() -> Self {
        Self::InvalidConductedPower
    }

    pub fn no_region_spreading() -> Self {
        Self::NoRegionSpreading
    }

    pub fn no_region_spreading_for_size(packet_size: usize) -> Self {
        Self::NoRegionSpreadingAvailable(packet_size)
    }
    pub fn unsupported_region_spreading(v: i32) -> Self {
        Self::UnsupportedRegionSpreading(v)
    }

>>>>>>> 52775e78
    pub fn unsupported_region(v: i32) -> Self {
        Self::UnsupportedRegion(v)
    }

    pub fn invalid_version() -> Self {
        Self::InvalidVersion
    }

    pub fn no_data_rate() -> Self {
        Self::NoDataRate
    }
}<|MERGE_RESOLUTION|>--- conflicted
+++ resolved
@@ -6,11 +6,8 @@
 pub enum Error {
     #[error("system time")]
     SystemTime(#[from] std::time::SystemTimeError),
-<<<<<<< HEAD
-=======
     #[error("protobuf decode")]
     Prost(#[from] prost::DecodeError),
->>>>>>> 52775e78
     #[error("unsupported region {0}")]
     UnsupportedRegion(i32),
     #[error("no applicable region plan")]
@@ -34,8 +31,6 @@
         Self::NoRegionParams
     }
 
-<<<<<<< HEAD
-=======
     pub fn invalid_conducted_power() -> Self {
         Self::InvalidConductedPower
     }
@@ -51,7 +46,6 @@
         Self::UnsupportedRegionSpreading(v)
     }
 
->>>>>>> 52775e78
     pub fn unsupported_region(v: i32) -> Self {
         Self::UnsupportedRegion(v)
     }
